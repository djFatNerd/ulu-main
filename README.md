# Semantic Map Dataset Toolkit

This repository contains a single-purpose toolkit for generating 1 m semantic
rasters and hierarchical building metadata from OpenStreetMap (OSM). It focuses
exclusively on the components required for offline semantic dataset creation.

## Contents

<<<<<<< HEAD
- `tools/scripts/generate_semantic_dataset.py` – Command-line script that queries
  OSM/Overpass, rasterizes semantic maps, and exports building taxonomies.
- `tools/scripts/generate_semantic_dataset_large_area.py` – Helper CLI that
  tiles large queries into manageable chunks, merges outputs, and reports
  per-tile progress.
- `tools/multisource/generate_semantic_dataset_enriched.py` – Multisource CLI
  that reuses the OSM rasterization pipeline and enriches building metadata
  with external providers such as Google Places.
- `docs/generate_semantic_dataset.md` – Detailed usage guide describing inputs,
  outputs, dependencies, and scaling recommendations.
- `docs/generate_semantic_dataset_large_area.md` – Companion guide for the
  large-area tiling workflow.
- `docs/multisource/guide.md` – Multisource enrichment workflow, rate limits,
  privacy guidance, and attribution requirements.
- `requirements.txt` – Minimal Python dependencies needed to run the script.
=======
- `tools/osm/` – Python package with the semantic dataset generators and
  palette helpers.
  - `generate_semantic_dataset.py` – Command-line script that queries
    OSM/Overpass, rasterizes semantic maps, and exports building taxonomies.
  - `generate_semantic_dataset_large_area.py` – Helper CLI that tiles large
    queries into manageable chunks, merges outputs, and reports per-tile
    progress.
  - `semantic_palette.py` – Shared semantic color palette utilities.
  - `README.md` – Directory overview.
- `docs/osm/` – Documentation for the OSM tooling, including:
  - `dataset_curation_plan.md` – Goals and workflow summary for dataset
    creation.
  - `generate_semantic_dataset.md` – Detailed usage guide for the core CLI.
  - `generate_semantic_dataset_large_area.md` – Companion guide for the
    large-area tiling workflow.
  - `README.md` – Documentation overview.
- `scripts/` – Convenience shell launchers that wrap the Python CLIs.
- `requirements.txt` – Minimal Python dependencies needed to run the scripts.
>>>>>>> 47c32a66

## Quick Start

1. Install dependencies:
   ```bash
   pip install -r requirements.txt
   ```
2. Choose the script that matches your area of interest:
   - For **single tiles or modest regions** (that fit within Overpass limits),
     run `generate_semantic_dataset.py` as a module, or execute the convenience
     wrapper:
       ```bash
       # direct Python invocation
       python -m tools.osm.generate_semantic_dataset \
           40.7580 -73.9855 1000 \
           --resolution 1.0 \
           --output ./times_square

       # or call the bundled helper script
       ./scripts/generate_times_square.sh
       ```
   - For **very large regions** that may exceed API or memory limits, run the
     tiling helper `generate_semantic_dataset_large_area.py`. It does **not**
     run automatically—invoke it explicitly when you know the query is large.
     A helper shell script is also provided:
       ```bash
       # direct Python invocation
       python -m tools.osm.generate_semantic_dataset_large_area \
           40.7580 -73.9855 6000 \
           --max-radius 1500 \
           --resolution 1.0 \
           --output ./times_square_large

       # or call the bundled helper script
       ./scripts/generate_times_square_large.sh
       ```
3. Review the outputs in the chosen directory. The standard script documentation
   lives in `docs/osm/generate_semantic_dataset.md`. The tiling workflow and
   combined outputs are described in
   `docs/osm/generate_semantic_dataset_large_area.md`.

## Multisource enrichment workflow

When you need provider-sourced attributes (official names, Google category
hierarchies, ratings, opening hours), run the multisource CLI instead of the
OSM-only scripts:

```bash
python tools/multisource/generate_semantic_dataset_enriched.py \
    40.7580 -73.9855 1000 \
    --provider osm_google \
    --output ./times_square_enriched
```

This script shares the same rasterization pipeline but augments the building
GeoJSON with provider-specific fields and provenance flags. See
`docs/multisource/guide.md` for rate limiting, privacy guidance, and examples of
switching between OSM-only, Google-only, and hybrid modes. Unlike the original
workflow, the enriched CLI stores provider responses (including IDs and match
confidence) so downstream users can trace the origin of each attribute.

## License

This repository redistributes only original code authored for the semantic
dataset workflow. Refer to the repository license for additional details.<|MERGE_RESOLUTION|>--- conflicted
+++ resolved
@@ -6,7 +6,6 @@
 
 ## Contents
 
-<<<<<<< HEAD
 - `tools/scripts/generate_semantic_dataset.py` – Command-line script that queries
   OSM/Overpass, rasterizes semantic maps, and exports building taxonomies.
 - `tools/scripts/generate_semantic_dataset_large_area.py` – Helper CLI that
@@ -22,26 +21,6 @@
 - `docs/multisource/guide.md` – Multisource enrichment workflow, rate limits,
   privacy guidance, and attribution requirements.
 - `requirements.txt` – Minimal Python dependencies needed to run the script.
-=======
-- `tools/osm/` – Python package with the semantic dataset generators and
-  palette helpers.
-  - `generate_semantic_dataset.py` – Command-line script that queries
-    OSM/Overpass, rasterizes semantic maps, and exports building taxonomies.
-  - `generate_semantic_dataset_large_area.py` – Helper CLI that tiles large
-    queries into manageable chunks, merges outputs, and reports per-tile
-    progress.
-  - `semantic_palette.py` – Shared semantic color palette utilities.
-  - `README.md` – Directory overview.
-- `docs/osm/` – Documentation for the OSM tooling, including:
-  - `dataset_curation_plan.md` – Goals and workflow summary for dataset
-    creation.
-  - `generate_semantic_dataset.md` – Detailed usage guide for the core CLI.
-  - `generate_semantic_dataset_large_area.md` – Companion guide for the
-    large-area tiling workflow.
-  - `README.md` – Documentation overview.
-- `scripts/` – Convenience shell launchers that wrap the Python CLIs.
-- `requirements.txt` – Minimal Python dependencies needed to run the scripts.
->>>>>>> 47c32a66
 
 ## Quick Start
 
