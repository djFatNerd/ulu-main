--- conflicted
+++ resolved
@@ -89,13 +89,10 @@
 ### Batch processing multiple cities
 
 Use `./scripts/run_osm_overture_full_batch.sh` to iterate over a list of target
-<<<<<<< HEAD
 cities stored in `docs/cities/cities.jsonl`. On Windows, run the command from a
 shell that provides `bash` (for example Git Bash or WSL) so the underlying
 workflow script can execute. The helper script automatically:
-=======
 cities stored in `docs/cities/cities.jsonl`. The helper script automatically:
->>>>>>> 4e9139ce
 
 - Loads each city's latitude/longitude from the JSONL file (one JSON object per
   line).
