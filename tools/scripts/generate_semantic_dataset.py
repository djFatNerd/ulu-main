"""Generate semantic maps and building taxonomies for a square area.

This script queries OpenStreetMap via the Overpass API, rasterizes semantic
classes at 1 m resolution (configurable), and produces a GeoJSON file with
multi-level building labels.
"""
from __future__ import annotations

import argparse
import json
import logging
import math
import time
from pathlib import Path
from typing import Any, Dict, Iterable, List, Optional, Tuple

from semantic_palette import SEMANTIC_COLOR_PALETTE

# ---------------------------------------------------------------------------
# Semantic configuration
# ---------------------------------------------------------------------------
CLASS_TO_ID = {
    "ground": 0,
    "vegetation": 1,
    "water": 2,
    "building": 3,
    "road": 4,
    "traffic_road": 5,
}

# Draw order decides which class overwrites previous pixels.
DRAW_ORDER = ["vegetation", "water", "road", "traffic_road", "building"]

# Default drawing widths in meters for linear features.
ROAD_WIDTHS = {
    "default": 6.0,
    "traffic": 12.0,
}

# Minimum hole size (in pixel units) that we preserve inside buildings.
# Smaller voids are assumed to be artifacts and will be filled.
MIN_BUILDING_HOLE_PIXELS = 16

<<<<<<< HEAD

DEFAULT_OVERPASS_FALLBACKS = [
    "https://overpass.kumi.systems/api/interpreter",
    "https://overpass.openstreetmap.ru/api/interpreter",
]

=======
>>>>>>> 79719e1c

# ---------------------------------------------------------------------------
# Building classification helpers
# ---------------------------------------------------------------------------
AMENITY_MAPPING = {
    "school": ("education", "school"),
    "university": ("education", "university"),
    "college": ("education", "college"),
    "kindergarten": ("education", "kindergarten"),
    "hospital": ("healthcare", "hospital"),
    "clinic": ("healthcare", "clinic"),
    "doctors": ("healthcare", "medical_office"),
    "dentist": ("healthcare", "dental_clinic"),
    "pharmacy": ("healthcare", "pharmacy"),
    "library": ("public_service", "library"),
    "police": ("public_service", "police_station"),
    "fire_station": ("public_service", "fire_station"),
    "townhall": ("public_service", "town_hall"),
    "courthouse": ("public_service", "courthouse"),
    "community_centre": ("public_service", "community_center"),
    "arts_centre": ("culture", "arts_center"),
    "theatre": ("culture", "theatre"),
    "cinema": ("culture", "cinema"),
    "place_of_worship": ("religious", "place_of_worship"),
    "church": ("religious", "church"),
    "mosque": ("religious", "mosque"),
    "temple": ("religious", "temple"),
    "synagogue": ("religious", "synagogue"),
    "bank": ("commercial", "bank"),
    "atm": ("commercial", "atm"),
    "post_office": ("public_service", "post_office"),
    "restaurant": ("hospitality", "restaurant"),
    "cafe": ("hospitality", "cafe"),
    "fast_food": ("hospitality", "fast_food"),
    "bar": ("hospitality", "bar"),
    "pub": ("hospitality", "pub"),
    "hotel": ("hospitality", "hotel"),
    "motel": ("hospitality", "motel"),
    "guest_house": ("hospitality", "guest_house"),
    "hostel": ("hospitality", "hostel"),
    "parking": ("transport", "parking"),
    "bus_station": ("transport", "bus_station"),
    "ferry_terminal": ("transport", "ferry_terminal"),
    "train_station": ("transport", "train_station"),
    "aerodrome": ("transport", "airport_terminal"),
    "marketplace": ("commercial", "marketplace"),
    "sports_centre": ("recreation", "sports_center"),
    "stadium": ("recreation", "stadium"),
    "gym": ("recreation", "gym"),
    "swimming_pool": ("recreation", "swimming_pool"),
    "kindergarten": ("education", "kindergarten"),
}

SHOP_MAPPING = {
    "supermarket": ("commercial", "supermarket"),
    "convenience": ("commercial", "convenience_store"),
    "mall": ("commercial", "shopping_mall"),
    "department_store": ("commercial", "department_store"),
    "bakery": ("commercial", "bakery"),
    "butcher": ("commercial", "butcher"),
    "greengrocer": ("commercial", "greengrocer"),
    "clothes": ("commercial", "clothing_store"),
    "fashion": ("commercial", "fashion_store"),
    "electronics": ("commercial", "electronics_store"),
    "furniture": ("commercial", "furniture_store"),
    "hardware": ("commercial", "hardware_store"),
    "car": ("commercial", "car_dealership"),
    "car_repair": ("industrial", "auto_repair"),
    "fuel": ("transport", "fuel_station"),
    "bicycle": ("commercial", "bicycle_shop"),
    "sports": ("commercial", "sports_shop"),
    "books": ("commercial", "bookstore"),
    "pharmacy": ("healthcare", "pharmacy"),
}

BUILDING_MAPPING = {
    "apartments": ("residential", "apartment"),
    "residential": ("residential", "residential"),
    "house": ("residential", "house"),
    "detached": ("residential", "detached_house"),
    "semidetached_house": ("residential", "semi_detached_house"),
    "terrace": ("residential", "terrace"),
    "bungalow": ("residential", "bungalow"),
    "static_caravan": ("residential", "mobile_home"),
    "dormitory": ("residential", "dormitory"),
    "hotel": ("hospitality", "hotel"),
    "commercial": ("commercial", "commercial"),
    "retail": ("commercial", "retail"),
    "office": ("commercial", "office"),
    "industrial": ("industrial", "industrial"),
    "warehouse": ("industrial", "warehouse"),
    "manufacture": ("industrial", "manufacturing"),
    "factory": ("industrial", "factory"),
    "supermarket": ("commercial", "supermarket"),
    "kindergarten": ("education", "kindergarten"),
    "school": ("education", "school"),
    "college": ("education", "college"),
    "university": ("education", "university"),
    "hospital": ("healthcare", "hospital"),
    "clinic": ("healthcare", "clinic"),
    "church": ("religious", "church"),
    "mosque": ("religious", "mosque"),
    "synagogue": ("religious", "synagogue"),
    "cathedral": ("religious", "cathedral"),
    "chapel": ("religious", "chapel"),
    "temple": ("religious", "temple"),
    "hangar": ("transport", "hangar"),
    "train_station": ("transport", "train_station"),
    "transportation": ("transport", "transportation"),
    "sports_hall": ("recreation", "sports_hall"),
    "stadium": ("recreation", "stadium"),
    "grandstand": ("recreation", "grandstand"),
    "civic": ("public_service", "civic"),
    "government": ("public_service", "government"),
}

LANDUSE_MAPPING = {
    "residential": ("residential", "residential_zone"),
    "retail": ("commercial", "retail_zone"),
    "commercial": ("commercial", "commercial_zone"),
    "industrial": ("industrial", "industrial_zone"),
    "military": ("public_service", "military"),
    "railway": ("transport", "railway"),
    "recreation_ground": ("recreation", "recreation_ground"),
    "cemetery": ("religious", "cemetery"),
}


def classify_building(tags: Dict[str, str]) -> Tuple[str, Optional[str], Optional[str], List[str]]:
    """Return (primary, secondary, tertiary, sources) for a building."""

    sources: List[str] = []

    amenity = tags.get("amenity")
    if amenity and amenity in AMENITY_MAPPING:
        primary, secondary = AMENITY_MAPPING[amenity]
        tertiary = f"amenity:{amenity}"
        sources.append(f"amenity={amenity}")
        return primary, secondary, tertiary, sources

    shop = tags.get("shop")
    if shop and shop in SHOP_MAPPING:
        primary, secondary = SHOP_MAPPING[shop]
        tertiary = f"shop:{shop}"
        sources.append(f"shop={shop}")
        return primary, secondary, tertiary, sources

    building = tags.get("building")
    if building and building in BUILDING_MAPPING:
        primary, secondary = BUILDING_MAPPING[building]
        tertiary = f"building:{building}"
        sources.append(f"building={building}")
        return primary, secondary, tertiary, sources

    landuse = tags.get("landuse")
    if landuse and landuse in LANDUSE_MAPPING:
        primary, secondary = LANDUSE_MAPPING[landuse]
        tertiary = f"landuse:{landuse}"
        sources.append(f"landuse={landuse}")
        return primary, secondary, tertiary, sources

    building_use = tags.get("building:use")
    if building_use:
        sources.append(f"building:use={building_use}")
        return "mixed_use", "building_use", f"building_use:{building_use}", sources

    return "unknown", None, None, sources


# ---------------------------------------------------------------------------
# Geospatial helpers
# ---------------------------------------------------------------------------

def meters_per_degree_lat(lat_deg: float) -> float:
    lat_rad = math.radians(lat_deg)
    return (
        111132.92
        - 559.82 * math.cos(2 * lat_rad)
        + 1.175 * math.cos(4 * lat_rad)
        - 0.0023 * math.cos(6 * lat_rad)
    )


def meters_per_degree_lon(lat_deg: float) -> float:
    lat_rad = math.radians(lat_deg)
    return (
        111412.84 * math.cos(lat_rad)
        - 93.5 * math.cos(3 * lat_rad)
        + 0.118 * math.cos(5 * lat_rad)
    )


def get_numpy():
    """Import numpy lazily to avoid hard dependency during CLI discovery."""

    import numpy

    return numpy


def get_requests():
    """Import requests lazily so --help works without dependencies installed."""

    import requests

    return requests


def get_pillow():
    """Import Pillow lazily for rasterization utilities."""

    from PIL import Image, ImageDraw

    return Image, ImageDraw


def get_shapely_geometry():
    """Import shapely geometry helpers lazily."""

    from shapely.geometry import LineString, Point, Polygon, mapping

    return LineString, Point, Polygon, mapping


def get_shapely_transform():
    """Import shapely transform lazily."""

    from shapely.ops import transform

    return transform


def latlon_to_local_projector(lat0: float, lon0: float):
    meters_lat = meters_per_degree_lat(lat0)
    meters_lon = meters_per_degree_lon(lat0)
    transform_fn = get_shapely_transform()

    def _project(lon, lat, z=None):
        np = get_numpy()
        lon_arr = np.asarray(lon)
        lat_arr = np.asarray(lat)
        x = (lon_arr - lon0) * meters_lon
        y = (lat_arr - lat0) * meters_lat
        return x, y

    return lambda geom: transform_fn(_project, geom)


# ---------------------------------------------------------------------------
# OSM extraction helpers
# ---------------------------------------------------------------------------

def compute_bbox(lat: float, lon: float, radius_m: float) -> Tuple[float, float, float, float]:
    lat_margin = radius_m / meters_per_degree_lat(lat)
    lon_margin = radius_m / meters_per_degree_lon(lat)
    south = lat - lat_margin
    north = lat + lat_margin
    west = lon - lon_margin
    east = lon + lon_margin
    return south, west, north, east


def build_overpass_query(bbox: Tuple[float, float, float, float]) -> str:
    south, west, north, east = bbox
    bbox_str = f"{south},{west},{north},{east}"
    return f"""
    [out:json][timeout:180];
    (
      way["building"]({bbox_str});
      way["landuse"]({bbox_str});
      way["natural"]({bbox_str});
      way["leisure"]({bbox_str});
      way["waterway"]({bbox_str});
      way["highway"]({bbox_str});
    );
    out geom;
    """


def _build_overpass_candidates(primary_url: str) -> List[str]:
    urls = [primary_url]
    for candidate in DEFAULT_OVERPASS_FALLBACKS:
        if candidate not in urls:
            urls.append(candidate)
    return urls


def download_osm(
    bbox: Tuple[float, float, float, float], overpass_url: str, requests_module, retries: int = 3
) -> List[dict]:
    query = build_overpass_query(bbox)
    last_error: Optional[Exception] = None
    urls = _build_overpass_candidates(overpass_url)
    RequestException = requests_module.exceptions.RequestException

    for url_index, url in enumerate(urls):
        for attempt in range(1, retries + 1):
            try:
                response = requests_module.post(url, data=query.encode("utf-8"), timeout=300)
                response.raise_for_status()
                payload = response.json()
                logging.info("Downloaded OSM data from %s", url)
                return payload.get("elements", [])
            except RequestException as exc:
                last_error = exc
                logging.warning(
                    "Attempt %d/%d to download OSM data from %s failed: %s",
                    attempt,
                    retries,
                    url,
                    exc,
                )
                if attempt < retries:
                    # Basic linear backoff to give the Overpass API time to recover.
                    sleep_seconds = min(30, 5 * attempt)
                    time.sleep(sleep_seconds)
        if url_index < len(urls) - 1:
            logging.info("Falling back to alternate Overpass endpoint %s", urls[url_index + 1])

    if last_error is not None:
        raise last_error
    raise RuntimeError("Failed to download OSM data and no error was captured")


def element_to_geometry(element: dict) -> Optional[Any]:
    LineString, _, Polygon, _ = get_shapely_geometry()
    geometry = element.get("geometry")
    if not geometry:
        return None
    coords = [(point["lon"], point["lat"]) for point in geometry]
    if len(coords) < 2:
        return None

    tags = element.get("tags", {})
    is_area = False
    if coords[0] == coords[-1] and len(coords) >= 4:
        is_area = True
    if tags.get("area") == "yes":
        is_area = True
    if tags.get("building") or tags.get("landuse") or tags.get("natural") in {
        "water",
        "wood",
        "scrub",
        "grassland",
        "wetland",
    } or tags.get("leisure"):
        is_area = True

    if is_area:
        if coords[0] != coords[-1]:
            coords.append(coords[0])
        polygon = Polygon(coords)
        if not polygon.is_valid:
            polygon = polygon.buffer(0)
        return polygon if polygon.is_valid and not polygon.is_empty else None

    line = LineString(coords)
    return line if line.is_valid and not line.is_empty else None


def classify_semantic(tags: Dict[str, str]) -> Optional[str]:
    if "building" in tags:
        return "building"

    natural = tags.get("natural")
    if natural in {"water", "wetland", "bay", "river", "stream"}:
        return "water"
    if natural in {"wood", "scrub", "grassland", "heath", "tree", "tree_row"}:
        return "vegetation"

    landuse = tags.get("landuse")
    if landuse in {"forest", "meadow", "grass", "vineyard", "orchard", "allotments"}:
        return "vegetation"
    if landuse in {"reservoir", "pond", "basin"}:
        return "water"

    leisure = tags.get("leisure")
    if leisure in {"park", "garden", "golf_course", "nature_reserve"}:
        return "vegetation"

    highway = tags.get("highway")
    if highway:
        if highway in {"motorway", "trunk", "motorway_link", "trunk_link", "primary", "primary_link"}:
            return "traffic_road"
        if highway in {
            "secondary",
            "secondary_link",
            "tertiary",
            "tertiary_link",
            "residential",
            "living_street",
            "service",
            "unclassified",
            "road",
        }:
            return "road"
        if highway in {"footway", "path", "cycleway", "bridleway", "steps"}:
            return "ground"

    waterway = tags.get("waterway")
    if waterway in {"river", "stream", "canal"}:
        return "water"

    return None


def explode_geometries(geom) -> Iterable[Any]:
    LineString, _, Polygon, _ = get_shapely_geometry()
    if geom.is_empty:
        return []
    geom_type = geom.geom_type
    if geom_type in {"Polygon", "LineString"}:
        return [geom]
    if geom_type == "MultiPolygon" or geom_type == "GeometryCollection":
        return [g for g in geom.geoms if isinstance(g, Polygon) and not g.is_empty]
    if geom_type == "MultiLineString":
        return [g for g in geom.geoms if isinstance(g, LineString) and not g.is_empty]
    return []


# ---------------------------------------------------------------------------
# Rasterization
# ---------------------------------------------------------------------------

def rasterize_semantics(
    class_geometries: Dict[str, List[Tuple[Any, Dict]]],
    resolution: float,
    radius_m: float,
    output_path: Path,
) -> Path:
    Image, ImageDraw = get_pillow()
    LineString, _, Polygon, _ = get_shapely_geometry()
    size = int(math.ceil((radius_m * 2) / resolution))
    if size <= 0:
        raise ValueError("Computed raster size is non-positive")

    x_min = -radius_m
    y_min = -radius_m
    x_max = radius_m
    y_max = radius_m

    image = Image.new("L", (size, size), CLASS_TO_ID["ground"])
    draw = ImageDraw.Draw(image)

    def to_pixel(pt: Tuple[float, float]) -> Tuple[float, float]:
        x, y = pt
        col = (x - x_min) / resolution
        row = (y_max - y) / resolution
        return col, row

    clipping_square = Polygon([(x_min, y_min), (x_max, y_min), (x_max, y_max), (x_min, y_max)])

    for class_name in DRAW_ORDER:
        entries = class_geometries.get(class_name, [])
        if not entries:
            continue
        class_id = CLASS_TO_ID[class_name]
        for geom, metadata in entries:
            clipped = geom.intersection(clipping_square)
            if clipped.is_empty:
                continue
            if isinstance(clipped, LineString):
                coords = [to_pixel(pt) for pt in clipped.coords]
                width_m = metadata.get("width_m", ROAD_WIDTHS["default"])
                if class_name == "traffic_road":
                    width_m = metadata.get("width_m", ROAD_WIDTHS["traffic"])
                width_px = max(1, int(round(width_m / resolution)))
                draw.line(coords, fill=class_id, width=width_px)
            else:
                for part in explode_geometries(clipped):
                    if isinstance(part, LineString):
                        coords = [to_pixel(pt) for pt in part.coords]
                        width_px = max(1, int(round(metadata.get("width_m", ROAD_WIDTHS["default"]) / resolution)))
                        draw.line(coords, fill=class_id, width=width_px)
                        continue
                    if not isinstance(part, Polygon):
                        continue
                    exterior = [to_pixel(pt) for pt in part.exterior.coords]
                    draw.polygon(exterior, fill=class_id)
                    min_hole_area = (resolution ** 2) * MIN_BUILDING_HOLE_PIXELS
                    for interior in part.interiors:
                        if class_name == "building":
                            hole_polygon = Polygon(interior)
                            if not hole_polygon.is_valid:
                                hole_polygon = hole_polygon.buffer(0)
                            hole_area = abs(hole_polygon.area) if not hole_polygon.is_empty else 0.0
                            if hole_area < min_hole_area:
                                continue
                        hole = [to_pixel(pt) for pt in interior.coords]
                        draw.polygon(hole, fill=CLASS_TO_ID["ground"])

    np = get_numpy()
    array = np.array(image, dtype=np.uint8)

    output_path.parent.mkdir(parents=True, exist_ok=True)
    np.save(output_path, array)
    Image.fromarray(array, mode="L").save(output_path.with_suffix(".png"))

    # Create a colored visualization using the fixed palette.
    max_class_id = max(CLASS_TO_ID.values())
    palette = np.zeros((max_class_id + 1, 3), dtype=np.uint8)
    for class_name, class_id in CLASS_TO_ID.items():
        palette[class_id] = SEMANTIC_COLOR_PALETTE[class_name]
    colored = palette[array]
    Image.fromarray(colored, mode="RGB").save(output_path.with_name("semantic_map_colored.png"))
    return output_path


# ---------------------------------------------------------------------------
# Building metadata
# ---------------------------------------------------------------------------

def build_building_features(
    buildings: List[dict],
    projector,
    radius_m: float,
) -> List[dict]:
    _, _, Polygon, mapping = get_shapely_geometry()
    features = []
    extent = Polygon(
        [
            (-radius_m, -radius_m),
            (radius_m, -radius_m),
            (radius_m, radius_m),
            (-radius_m, radius_m),
        ]
    )
    for element in buildings:
        geom = element_to_geometry(element)
        if geom is None or not isinstance(geom, Polygon):
            continue
        projected = projector(geom)
        if projected.is_empty:
            continue
        intersection = projected.intersection(extent)
        if intersection.is_empty:
            continue

        tags = element.get("tags", {})
        primary, secondary, tertiary, sources = classify_building(tags)
        properties = {
            "primary_label": primary,
            "secondary_label": secondary,
            "tertiary_label": tertiary,
            "source_tags": sources,
        }
        for key in ["building:levels", "height", "levels", "name", "addr:housenumber", "addr:street"]:
            if key in tags:
                properties[key.replace(":", "_")] = tags[key]

        properties["area_m2"] = float(intersection.area)
        centroid_geom = intersection.centroid if not intersection.is_empty else geom.centroid
        centroid = centroid_geom
        properties["centroid_lat"] = centroid.y
        properties["centroid_lon"] = centroid.x

        feature = {
            "type": "Feature",
            "id": str(element.get("id")),
            "properties": properties,
            "geometry": mapping(geom),
        }
        features.append(feature)
    return features


# ---------------------------------------------------------------------------
# Main execution flow
# ---------------------------------------------------------------------------

def run_generation(
    lat: float,
    lon: float,
    radius_m: float,
    resolution: float,
    output_dir: Path,
    overpass_url: str,
    requests_module,
) -> None:
    logging.info("Computing bounding box and projection")
    bbox = compute_bbox(lat, lon, radius_m)
    projector = latlon_to_local_projector(lat, lon)

    logging.info("Downloading OSM data from %s", overpass_url)
    elements = download_osm(bbox, overpass_url, requests_module)
    logging.info("Received %d elements", len(elements))

    class_geometries: Dict[str, List[Tuple[Any, Dict]]] = {c: [] for c in CLASS_TO_ID}
    buildings: List[dict] = []

    for element in elements:
        geom = element_to_geometry(element)
        if geom is None:
            continue
        tags = element.get("tags", {})
        projected = projector(geom)
        if projected.is_empty:
            continue

        semantic_class = classify_semantic(tags)
        if semantic_class in {"road", "traffic_road"}:
            width = ROAD_WIDTHS["traffic" if semantic_class == "traffic_road" else "default"]
            class_geometries[semantic_class].append((projected, {"width_m": width}))
        elif semantic_class and semantic_class in class_geometries:
            class_geometries[semantic_class].append((projected, {}))

        if "building" in tags:
            buildings.append(element)

    raster_output = output_dir / "semantic_map.npy"
    logging.info("Rasterizing semantic map to %s", raster_output)
    rasterize_semantics(class_geometries, resolution, radius_m, raster_output)

    logging.info("Building metadata GeoJSON")
    features = build_building_features(buildings, projector, radius_m)
    geojson = {
        "type": "FeatureCollection",
        "features": features,
    }
    buildings_path = output_dir / "buildings.geojson"
    buildings_path.parent.mkdir(parents=True, exist_ok=True)
    with buildings_path.open("w", encoding="utf-8") as f:
        json.dump(geojson, f, ensure_ascii=False, indent=2)

    metadata = {
        "center": {"lat": lat, "lon": lon},
        "radius_m": radius_m,
        "resolution_m": resolution,
        "bbox": {
            "south": bbox[0],
            "west": bbox[1],
            "north": bbox[2],
            "east": bbox[3],
        },
        "class_to_id": CLASS_TO_ID,
        "semantic_map_path": str(raster_output),
        "semantic_map_preview": str(raster_output.with_suffix(".png")),
        "buildings_geojson": str(buildings_path),
        "overpass_url": overpass_url,
        "element_count": len(elements),
        "building_count": len(features),
    }
    metadata_path = output_dir / "metadata.json"
    with metadata_path.open("w", encoding="utf-8") as f:
        json.dump(metadata, f, ensure_ascii=False, indent=2)

    logging.info("Generation complete: %s", metadata_path)


def parse_args() -> argparse.Namespace:
    parser = argparse.ArgumentParser(description="Generate semantic map and building taxonomy from OSM data.")
    parser.add_argument("lat", type=float, help="Center latitude in decimal degrees")
    parser.add_argument("lon", type=float, help="Center longitude in decimal degrees")
    parser.add_argument(
        "radius",
        type=float,
        help="Half side length of the square region in meters",
    )
    parser.add_argument(
        "--resolution",
        type=float,
        default=1.0,
        help="Raster resolution in meters per pixel (default: 1.0)",
    )
    parser.add_argument(
        "--output",
        type=Path,
        default=Path("./semantic_dataset"),
        help="Output directory for generated artifacts",
    )
    parser.add_argument(
        "--overpass-url",
        type=str,
        default="https://overpass-api.de/api/interpreter",
        help="Overpass API endpoint",
    )
    parser.add_argument("--log-level", type=str, default="INFO", help="Logging level (default: INFO)")
    return parser.parse_args()


def main() -> None:
    args = parse_args()
    logging.basicConfig(level=getattr(logging, args.log_level.upper(), logging.INFO))
    requests_module = get_requests()
    try:
        run_generation(
            lat=args.lat,
            lon=args.lon,
            radius_m=args.radius,
            resolution=args.resolution,
            output_dir=args.output,
            overpass_url=args.overpass_url,
            requests_module=requests_module,
        )
    except requests_module.HTTPError as exc:
        logging.error("HTTP error while contacting Overpass API: %s", exc)
        raise
    except requests_module.RequestException as exc:
        logging.error("Network error while contacting Overpass API: %s", exc)
        raise


if __name__ == "__main__":
    main()<|MERGE_RESOLUTION|>--- conflicted
+++ resolved
@@ -41,15 +41,6 @@
 # Smaller voids are assumed to be artifacts and will be filled.
 MIN_BUILDING_HOLE_PIXELS = 16
 
-<<<<<<< HEAD
-
-DEFAULT_OVERPASS_FALLBACKS = [
-    "https://overpass.kumi.systems/api/interpreter",
-    "https://overpass.openstreetmap.ru/api/interpreter",
-]
-
-=======
->>>>>>> 79719e1c
 
 # ---------------------------------------------------------------------------
 # Building classification helpers
